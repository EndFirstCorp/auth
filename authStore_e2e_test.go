package auth

import (
	"net/http"
	"strconv"
	"testing"
	"time"

	"github.com/pkg/errors"
)

func TestAuthStoreEndToEnd(t *testing.T) {
	b := NewBackendMemory(&hashStore{}).(*backendMemory)
	m := &TextMailer{}

	// Register emails
	verifyCode, err := _register("test@test.com", b, m)
	if err != nil {
		t.Fatal("Register:", err)
	}
	verifyCode2, err := _register("test2@test.com", b, m)
	if err != nil {
		t.Fatal("Register2", err)
	}

	// Verify emails
	csrfToken, emailCookie, err := _verify(verifyCode, b, m)
	if err != nil {
		t.Fatal("Verify:", err)
	}
	csrfToken2, emailCookie2, err := _verify(verifyCode2, b, m)
	if err != nil {
		t.Fatal("Verify2:", err)
	}

	// Create user Profile
	csrfToken, sessionCookie, err := _createProfile("fullName", "password", emailCookie, b, m, csrfToken)
	if err != nil {
		t.Fatal("User profile:", err)
	}
	csrfToken2, sessionCookie2, err := _createProfile("fullName2", "password2", emailCookie2, b, m, csrfToken2)
	if err != nil {
		t.Fatal("User profile2:", err)
	}

	// login and create remember me
	csrfToken, sessionCookie, rememberCookie, err := _login("test@test.com", "password", true, sessionCookie, nil, b, m)
	if err != nil {
		t.Fatal("Login:", err)
	}
	// login, no remember me
	csrfToken2, sessionCookie2, rememberCookie2, err := _login("test2@test.com", "password2", false, sessionCookie2, nil, b, m)
	if err != nil {
		t.Fatal("Login2:", err)
	}

	sessionHash, _ := decodeStringToHash(sessionCookie.SessionID)
	session := b.getSessionByHash(sessionHash)
	session2Hash, _ := decodeStringToHash(sessionCookie2.SessionID)
	session2 := b.getSessionByHash(session2Hash)
	// authenticate. Both should work
	err = _auth(sessionCookie, rememberCookie, b, m, csrfToken)
	if err != nil {
		t.Fatal("Auth:", err)
	}
	err = _auth(sessionCookie2, rememberCookie2, b, m, csrfToken2)
	if err != nil {
		t.Fatal("Auth:", err)
	}

	// renews in 2 seconds
	session.RenewTimeUTC = time.Now().UTC().Add(2 * time.Second)
	err = _auth(sessionCookie, rememberCookie, b, m, csrfToken)
	if err != nil {
		t.Fatal("Auth:", err)
	}
	// authenticate, expired session, but should renew due to rememberMe
	session.ExpireTimeUTC = time.Now().AddDate(0, 0, -1)
	err = _auth(sessionCookie, rememberCookie, b, m, csrfToken)
	if err != nil {
		t.Fatal("Auth:", err)
	}
	// non-expired, but requires renewal
	session2.RenewTimeUTC = time.Now().Add(-5 * time.Minute)
	err = _auth(sessionCookie2, rememberCookie2, b, m, csrfToken2)
	if err != nil {
		t.Fatal("Auth:", err)
	}
	// expired session, but can't renew due to no remember me
	session2.ExpireTimeUTC = time.Now().AddDate(0, 0, -1)
	err = _auth(sessionCookie2, rememberCookie2, b, m, csrfToken2)
	if err == nil || err.Error() != "Unable to renew session" {
		t.Fatal("Auth:", err)
	}
}

func _register(email string, b *backendMemory, m *TextMailer) (string, error) {
	r := &http.Request{Header: http.Header{}}
	c := NewMockCookieStore(nil, false, false)
	s := &authStore{b, m, c}
	lenSessions := len(b.EmailSessions)

	// register new user
	// adds to users, logins and sessions
	err := s.register(r, b, email, "templateName", "emailSubject", map[string]interface{}{"key": "value"})
	if err != nil {
		return "", err
	}
	if len(b.EmailSessions) != lenSessions+1 {
		return "", errors.New("expected to add a new Email session")
	}
	// get code from "email"
	data := m.MessageData.(*sendParams)
	emailVerifyHash, _ := decodeStringToHash(data.VerificationCode + "=")
	if b.EmailSessions[lenSessions].Email != email || b.EmailSessions[lenSessions].EmailVerifyHash != emailVerifyHash || b.EmailSessions[lenSessions].Info == nil || b.EmailSessions[lenSessions].Info["key"] != "value" {
		return "", errors.Errorf("expected to have valid session: %s, %v, %v", b.EmailSessions[lenSessions].Email, b.EmailSessions[lenSessions].EmailVerifyHash != emailVerifyHash, b.EmailSessions[lenSessions].Info != nil && b.EmailSessions[lenSessions].Info["key"] != "value")
	}

	return data.VerificationCode, nil
}

func _verify(verifyCode string, b *backendMemory, m *TextMailer) (string, *emailCookie, error) {
	r := &http.Request{Header: http.Header{}}
	c := NewMockCookieStore(nil, false, false)
	s := &authStore{b, m, c}
	lenEmailSessions := len(b.EmailSessions)
	lenUsers := len(b.Users)
	emailVerifyHash, _ := decodeStringToHash(verifyCode + "=")
	emailSession := b.getEmailSessionByEmailVerifyHash(emailVerifyHash)

	// verify Email. Should 1. add user to b.Users, 2. set UserID in EmailSession, 3. add session
<<<<<<< HEAD
	csrfToken, info, err := s.verifyEmail(nil, r, b, verifyCode, "templateName", "emailSubject", nil)
=======
	csrfToken, user, err := s.verifyEmail(nil, r, b, verifyCode)
>>>>>>> ad067680
	if err != nil {
		return "", nil, err
	}
	if user == nil || user.Info == nil || user.Info["key"] != "value" {
		return "", nil, errors.Errorf("expected to get back info that we entered during register phase")
	}
	if len(b.Users) != +lenUsers+1 || len(b.EmailSessions) != lenEmailSessions {
		return "", nil, errors.Errorf("expected to add user and update existing session: %v, %v", len(b.Users) != lenUsers+1, len(b.EmailSessions) != lenEmailSessions)
	}
	if b.Users[lenUsers].UserID != strconv.Itoa(b.LastUserID) || emailSession == nil || b.Users[lenUsers].PrimaryEmail != emailSession.Email {
		return "", nil, errors.Errorf("expected user to be added with new UserID and correct email: %v, %s, %s", b.Users[lenUsers].UserID != strconv.Itoa(b.LastUserID), b.Users[lenUsers].PrimaryEmail, emailSession.Email)
	}

	emailCookie, ok := c.cookies["Email"].(*emailCookie)
	if !ok {
		return "", nil, nil
	}
	if emailCookie.EmailVerificationCode != verifyCode+"=" {
		return "", nil, errors.Errorf("expected cookie Code to be correct: %s, %s", emailCookie.EmailVerificationCode, verifyCode+"=")
	}

	return csrfToken, emailCookie, nil
}

func _createProfile(fullName, password string, emailCookie *emailCookie, b *backendMemory, m *TextMailer, csrfToken string) (string, *sessionCookie, error) {
	r := &http.Request{Header: http.Header{}}
	c := NewMockCookieStore(map[string]interface{}{"Email": emailCookie}, false, false)
	s := &authStore{b, m, c}

	emailVerifyHash, _ := decodeStringToHash(emailCookie.EmailVerificationCode)
	oldEmailSession := b.getEmailSessionByEmailVerifyHash(emailVerifyHash)
	var user *user
	if oldEmailSession != nil {
		user = b.getUserByEmail(oldEmailSession.Email)
	}

	// create profile
	newSession, err := s.createProfile(nil, r, b, csrfToken, password, map[string]interface{}{"myKey": "value"})
	if err != nil {
		return "", nil, err
	}
	// check password was saved correctly
	h := &hashStore{}
	passwordHash, err := h.Hash(password)
	if err != nil {
		return "", nil, err
	}
	// check user was saved correctly
	if user == nil || oldEmailSession == nil || user.PrimaryEmail != oldEmailSession.Email || user.UserID != oldEmailSession.UserID || user.PasswordHash != passwordHash || user.Info == nil || user.Info["myKey"] != "value" {
		return "", nil, errors.Errorf("expected user to be updated with expected values: %v, %v", user, oldEmailSession)
	}
	// verify email session was deleted
	if emailSession := b.getEmailSessionByEmailVerifyHash(emailVerifyHash); emailSession != nil {
		return "", nil, errors.Errorf("expected Email session to be deleted: %v", emailSession)
	}

	// verify session cookie
	sessionCookie := c.cookies["Session"].(*sessionCookie)
	sessionHash, _ := decodeStringToHash(sessionCookie.SessionID)
	session := b.getSessionByHash(sessionHash)
	if session == nil || session.SessionHash != sessionHash || session.Email != oldEmailSession.Email || session.UserID != oldEmailSession.UserID || session.Info == nil || session.Info["myKey"] != "value" {
		return "", nil, errors.Errorf("expected session to be created, %v", session)
	}
	return newSession.CSRFToken, sessionCookie, nil
}

func _login(email, password string, remember bool, clientSessionCookie *sessionCookie, rememberCookie *rememberMeCookie, b *backendMemory, m *TextMailer) (string, *sessionCookie, *rememberMeCookie, error) {
	r := &http.Request{Header: http.Header{}}
	c := NewMockCookieStore(map[string]interface{}{"Session": clientSessionCookie, "RememberMe": rememberCookie}, false, false)
	s := &authStore{b, m, c}
	lenUsers := len(b.Users)

	// login
	session, err := s.login(nil, r, b, email, password, remember)
	if err != nil {
		return "", nil, nil, err
	}
	// verify session is valid
	user := b.getUserByEmail(email)
	if session == nil || session.Email != email || session.UserID != user.UserID || session.Info == nil || session.Info["myKey"] != "value" {
		return "", nil, nil, errors.Errorf("session wasn't created correctly, %v", session)
	}
	// verify no users were created
	if lenUsers != len(b.Users) {
		return "", nil, nil, errors.Errorf("expected no new users to be created, %v", lenUsers != len(b.Users))
	}
	// verify old session and old remember me were deleted
	if clientSessionCookie != nil {
		oldSessionHash, _ := decodeStringToHash(clientSessionCookie.SessionID)
		oldSession := b.getSessionByHash(oldSessionHash)
		if oldSession != nil {
			return "", nil, nil, errors.Errorf("expected old session to be deleted")
		}
	}
	if rememberCookie != nil {
		oldRemember := b.getRememberMe(rememberCookie.Selector)
		if oldRemember != nil {
			return "", nil, nil, errors.Errorf("expected old remember me to be deleted")
		}
	}

	// get and verify session cookie
	newSessionCookie := c.cookies["Session"].(*sessionCookie)
	sessionHash, _ := decodeStringToHash(newSessionCookie.SessionID)
	newSession := b.getSessionByHash(sessionHash)
	if newSession == nil || newSession.SessionHash != sessionHash || newSession.Email != session.Email || newSession.UserID != session.UserID || newSession.Info == nil || newSession.Info["myKey"] != "value" {
		return "", nil, nil, errors.Errorf("expected session to be created in database that matches return from function, %v", newSession)
	}
	// verify rememberMe cookie
	newRememberCookie, ok := c.cookies["RememberMe"].(*rememberMeCookie)
	if remember {
		if !ok {
			return "", nil, nil, errors.New("expected rememberMe cookie to be created")
		}
		tokenHash, _ := decodeStringToHash(newRememberCookie.Token)
		rememberMe := b.getRememberMe(newRememberCookie.Selector)
		if rememberMe == nil || rememberMe.Selector != newRememberCookie.Selector || rememberMe.Email != email || rememberMe.UserID != user.UserID || rememberMe.TokenHash != tokenHash {
			return "", nil, nil, errors.Errorf("expected valid remember me to be created, %v", rememberMe)
		}
	} else if newRememberCookie != nil {
		return "", nil, nil, errors.Errorf("unexpected remember cookie when not supposed to create one: %v", newRememberCookie)
	}

	return session.CSRFToken, newSessionCookie, newRememberCookie, nil
}

func _auth(clientSessionCookie *sessionCookie, rememberCookie *rememberMeCookie, b *backendMemory, m *TextMailer, csrfToken string) error {
	r := &http.Request{Header: http.Header{}}
	r.Header.Add("X-CSRF-Token", csrfToken)
	c := NewMockCookieStore(map[string]interface{}{"Session": clientSessionCookie, "RememberMe": rememberCookie}, false, false)
	s := &authStore{b, m, c}
	session, err := s.GetSession(nil, r)
	if err != nil {
		return err
	}
	if clientSessionCookie != nil {
		sessionHash, _ := decodeStringToHash(clientSessionCookie.SessionID)
		if session.SessionHash != sessionHash {
			return errors.Errorf("expected to maintain sessionHash: %s, %s", sessionHash, session.SessionHash)
		}
	}
	sc := c.cookies["Session"].(*sessionCookie)
	if sc != nil {
		if sc.ExpireTimeUTC.Sub(time.Now()) > sessionExpireDuration || sc.ExpireTimeUTC.Sub(time.Now()) < 0 {
			return errors.New("expire time should be between 0 and sessionExpireDuration")
		}
		if sc.RenewTimeUTC.Sub(time.Now()) > sessionRenewDuration || sc.RenewTimeUTC.Sub(time.Now()) < 0 {
			return errors.New("expire time should be between 0 and sessionRenewDuration")
		}
	}
	rc := c.cookies["RememberMe"].(*rememberMeCookie)
	if rc != nil {
		rememberMe := b.getRememberMe(rc.Selector)
		if rememberMe == nil || rememberMe.ExpireTimeUTC != rc.ExpireTimeUTC || rememberMe.RenewTimeUTC != rc.RenewTimeUTC {
			return errors.New("expected valid rememberMe in database if remember cookie is set")
		}
		if rememberMe.ExpireTimeUTC.Sub(sc.ExpireTimeUTC) < 0 || rememberMe.ExpireTimeUTC.Sub(sc.RenewTimeUTC) < 0 {
			return errors.New("session expire and renew time cannot exceed rememberMe expire")
		}
	}
	// code attempted to do a renew
	if clientSessionCookie.RenewTimeUTC.Before(time.Now().UTC()) || clientSessionCookie.ExpireTimeUTC.Before(time.Now().UTC()) {

	}
	return nil
}<|MERGE_RESOLUTION|>--- conflicted
+++ resolved
@@ -129,11 +129,7 @@
 	emailSession := b.getEmailSessionByEmailVerifyHash(emailVerifyHash)
 
 	// verify Email. Should 1. add user to b.Users, 2. set UserID in EmailSession, 3. add session
-<<<<<<< HEAD
-	csrfToken, info, err := s.verifyEmail(nil, r, b, verifyCode, "templateName", "emailSubject", nil)
-=======
-	csrfToken, user, err := s.verifyEmail(nil, r, b, verifyCode)
->>>>>>> ad067680
+	csrfToken, user, err := s.verifyEmail(nil, r, b, verifyCode, "templateName", "emailSubject", nil)
 	if err != nil {
 		return "", nil, err
 	}
